--- conflicted
+++ resolved
@@ -65,14 +65,8 @@
     and columns of the matrix.
     """
 
-<<<<<<< HEAD
-    def __init__(self, dimension):
+    def __init__(self, dimension, point_type='vector'):
         Manifold.__init__(self, dimension=dimension)
-=======
-    def __init__(self, dimension, point_type='vector'):
-        assert dimension > 0
-        Manifold.__init__(self, dimension)
->>>>>>> f355802b
 
         self.left_canonical_metric = InvariantMetric(
             group=self,
@@ -346,9 +340,6 @@
 
             return log
 
-<<<<<<< HEAD
-        return log
-=======
         if point_type == 'matrix':
             lie_point = self.compose(self.inverse(base_point), point)
             return self.compose(
@@ -356,7 +347,6 @@
 
         raise ValueError('Invalid point_type, expected \'vector\' or '
                          '\'matrix\'')
->>>>>>> f355802b
 
     def log(self, point, base_point=None, point_type=None):
         """Compute the group logarithm of `point` relative to `base_point`.
@@ -391,19 +381,12 @@
         n_points = point.shape[0]
         n_base_points = base_point.shape[0]
 
-<<<<<<< HEAD
-        if not (point.shape == base_point.shape
-                or n_points == 1
-                or n_base_points == 1):
-            raise NotImplementedError
-=======
         if not (
             point.shape == base_point.shape
             or n_points == 1
             or n_base_points == 1
         ):
             raise ValueError('Inputs shapes do not match')
->>>>>>> f355802b
 
         if n_points == 1:
             point = gs.array([point[0]] * n_base_points)
