--- conflicted
+++ resolved
@@ -401,13 +401,13 @@
             tangent_vec_b, result_ab, base_point
         )
         expected = 0.0
-        self.assertAllClose(result, expected, atol=gs.atol * 10)
+        self.assertAllClose(result, expected)
 
         horizontal_b = space.horizontal_projection(tangent_vec_b, base_point)
         horizontal_a = space.horizontal_projection(tangent_vec_a, base_point)
         result = space.integrability_tensor(horizontal_a, horizontal_b, base_point)
         expected = -space.integrability_tensor(horizontal_b, horizontal_a, base_point)
-        self.assertAllClose(result, expected, atol=gs.atol * 10)
+        self.assertAllClose(result, expected)
 
         is_vertical = space.is_vertical(result, base_point)
         self.assertTrue(is_vertical)
@@ -463,13 +463,8 @@
             base_point,
         )
         result = nabla_x_a_y_z + nabla_x_a_z_y
-<<<<<<< HEAD
-        self.assertAllClose(a_y_z + a_z_y, gs.zeros_like(result), atol=gs.atol * 10)
-        self.assertAllClose(result, gs.zeros_like(result), atol=gs.atol * 10)
-=======
         self.assertAllClose(a_y_z + a_z_y, gs.zeros_like(result))
         self.assertAllClose(result, gs.zeros_like(result))
->>>>>>> 01ff1581
 
     def test_integrability_tensor_derivative_is_skew_symmetric(
         self,
@@ -517,11 +512,7 @@
             + scal(nabla_x_a_y_v, hor_z)
             + scal(a_y_v, nabla_x_z)
         )
-<<<<<<< HEAD
-        self.assertAllClose(result, gs.zeros_like(result), atol=gs.atol * 10)
-=======
         self.assertAllClose(result, gs.zeros_like(result))
->>>>>>> 01ff1581
 
     def test_integrability_tensor_derivative_reverses_hor_ver(
         self,
@@ -560,11 +551,7 @@
             base_point,
         )
         result = scal(nabla_x_a_y_z, hor_h) + scal(a_y_z, nabla_x_h)
-<<<<<<< HEAD
-        self.assertAllClose(result, gs.zeros_like(result), atol=gs.atol * 10)
-=======
         self.assertAllClose(result, gs.zeros_like(result))
->>>>>>> 01ff1581
 
         nabla_x_a_y_v, a_y_v = space.integrability_tensor_derivative(
             hor_x,
@@ -575,11 +562,7 @@
             base_point,
         )
         result = scal(nabla_x_a_y_v, ver_w) + scal(a_y_v, nabla_x_w)
-<<<<<<< HEAD
-        self.assertAllClose(result, gs.zeros_like(result), atol=gs.atol * 10)
-=======
         self.assertAllClose(result, gs.zeros_like(result))
->>>>>>> 01ff1581
 
     def test_integrability_tensor_derivative_parallel(
         self, k_landmarks, m_ambient, hor_x, hor_y, hor_z, base_point
@@ -601,8 +584,8 @@
             hor_x, hor_y, a_x_y, hor_z, a_x_z, base_point
         )
 
-        self.assertAllClose(a_y_z, a_y_z_qp, atol=gs.atol * 10)
-        self.assertAllClose(nabla_x_a_y_z, nabla_x_a_y_z_qp, atol=gs.atol * 10)
+        self.assertAllClose(a_y_z, a_y_z_qp)
+        self.assertAllClose(nabla_x_a_y_z, nabla_x_a_y_z_qp)
 
     def test_iterated_integrability_tensor_derivative_parallel(
         self, k_landmarks, m_ambient, hor_x, hor_y, base_point
@@ -642,13 +625,12 @@
             ver_v_qp,
         ) = space.iterated_integrability_tensor_derivative_parallel(
             hor_x, hor_y, base_point
-<<<<<<< HEAD
-        )
-        self.assertAllClose(a_x_y, ver_v_qp, atol=gs.atol * 10)
-        self.assertAllClose(a_y_a_x_y, a_y_a_x_y_qp, atol=gs.atol * 10)
-        self.assertAllClose(nabla_x_v, nabla_x_v_qp, atol=gs.atol * 10)
-        self.assertAllClose(a_x_a_y_a_x_y, a_x_a_y_a_x_y_qp, atol=gs.atol * 10)
-        self.assertAllClose(nabla_x_a_y_a_x_y, nabla_x_a_y_a_x_y_qp, atol=gs.atol * 10)
+        )
+        self.assertAllClose(a_x_y, ver_v_qp)
+        self.assertAllClose(a_y_a_x_y, a_y_a_x_y_qp)
+        self.assertAllClose(nabla_x_v, nabla_x_v_qp)
+        self.assertAllClose(a_x_a_y_a_x_y, a_x_a_y_a_x_y_qp)
+        self.assertAllClose(nabla_x_a_y_a_x_y, nabla_x_a_y_a_x_y_qp)
 
 
 class TestKendasllShapeMetric(TestCase, metaclass=RiemannianMetricParametrizer):
@@ -983,26 +965,135 @@
             metric.inner_product(hor_a, hor_a, base_point)
             * metric.inner_product(hor_b, hor_b, base_point)
             - metric.inner_product(hor_a, hor_b, base_point) ** 2
-=======
->>>>>>> 01ff1581
         )
         condition = ~gs.isclose(denominator, 0.0)
         kappa = numerator[condition] / denominator[condition]
         kappa_direct = metric.sectional_curvature(hor_a, hor_b, base_point)[condition]
         self.assertAllClose(kappa, kappa_direct)
-        result = kappa > 1.0 - 1e-10
+        result = kappa > 1.0 - 1e-12
         self.assertTrue(gs.all(result))
 
-<<<<<<< HEAD
-=======
-
-class TestKendasllShapeMetric(TestCase, metaclass=RiemannianMetricParametrizer):
-    metric = connection = KendallShapeMetric
+    def test_kendall_curvature_derivative_bianchi_identity(
+        self, k_landmarks, m_ambient, hor_x, hor_y, hor_z, hor_h, base_point
+    ):
+        r"""2nd Bianchi identity on curvature derivative in kendall space.
+
+        For any 3 tangent vectors horizontally lifted from kendall shape
+        space to Kendall pre-shape space, :math:`(\nabla_X R)(Y, Z)
+        + (\nabla_Y R)(Z,X) + (\nabla_Z R)(X, Y) = 0`.
+        """
+        metric = self.metric(k_landmarks, m_ambient)
+        term_x = metric.curvature_derivative(hor_x, hor_y, hor_z, hor_h, base_point)
+        term_y = metric.curvature_derivative(hor_y, hor_z, hor_x, hor_h, base_point)
+        term_z = metric.curvature_derivative(hor_z, hor_x, hor_y, hor_h, base_point)
+
+        result = term_x + term_y + term_z
+        self.assertAllClose(result, gs.zeros_like(result))
+
+    def test_curvature_derivative_is_skew_operator(
+        self, k_landmarks, m_ambient, hor_x, hor_y, hor_z, base_point
+    ):
+        r"""Derivative of a skew operator is skew.
+
+        For any 3 tangent vectors horizontally lifted from kendall shape space
+        to Kendall pre-shape space, :math:`(\nabla_X R)(Y,Y)Z = 0`.
+        """
+        metric = self.metric(k_landmarks, m_ambient)
+        result = metric.curvature_derivative(hor_x, hor_y, hor_y, hor_z, base_point)
+        self.assertAllClose(result, gs.zeros_like(result))
+
+    def test_directional_curvature_derivative(
+        self, k_landmarks, m_ambient, hor_x, hor_y, base_point
+    ):
+        """Test equality of directional curvature derivative implementations.
+
+        General formula based on curvature derivative, optimized method of
+        KendallShapeMetric class, method from the QuotientMetric class and
+        method from the Connection class have to give identical results.
+        """
+        metric = self.metric(k_landmarks, m_ambient)
+
+        # General formula based on curvature derivative
+        expected = metric.curvature_derivative(hor_x, hor_y, hor_x, hor_y, base_point)
+
+        # Optimized method of KendallShapeMetric class
+        result_kendall_shape_metric = metric.directional_curvature_derivative(
+            hor_x, hor_y, base_point
+        )
+        self.assertAllClose(result_kendall_shape_metric, expected)
+
+        # Method from the QuotientMetric class
+        result_quotient_metric = super(
+            KendallShapeMetric, metric
+        ).directional_curvature_derivative(hor_x, hor_y, base_point)
+        self.assertAllClose(result_quotient_metric, expected)
+
+        # Method from the Connection class
+
+        result_connection = super(
+            QuotientMetric, metric
+        ).directional_curvature_derivative(hor_x, hor_y, base_point)
+        self.assertAllClose(result_connection, expected)
+
+    def test_directional_curvature_derivative_is_quadratic(
+        self, k_landmarks, m_ambient, coef_x, coef_y, hor_x, hor_y, base_point
+    ):
+        """Directional curvature derivative is quadratic in both variables."""
+        metric = self.metric(k_landmarks, m_ambient)
+        coef_x = -2.5
+        coef_y = 1.5
+        result = metric.directional_curvature_derivative(
+            coef_x * hor_x, coef_y * hor_y, base_point
+        )
+        expected = (
+            coef_x**2
+            * coef_y**2
+            * metric.directional_curvature_derivative(hor_x, hor_y, base_point)
+        )
+        self.assertAllClose(result, expected, atol=gs.atol * 1000)
+
+    @np_autograd_and_torch_only
+    def test_parallel_transport(
+        self, k_landmarks, m_ambient, tangent_vec_a, tangent_vec_b, base_point
+    ):
+        space = self.space(k_landmarks, m_ambient)
+        metric = self.metric(k_landmarks, m_ambient)
+        tan_a = space.horizontal_projection(tangent_vec_a, base_point)
+        tan_b = space.horizontal_projection(tangent_vec_b, base_point)
+
+        # orthonormalize and move to base_point
+        tan_a -= gs.einsum(
+            "...,...ij->...ij",
+            metric.inner_product(tan_a, tan_b, base_point)
+            / metric.squared_norm(tan_b, base_point),
+            tan_b,
+        )
+        tan_b = gs.einsum(
+            "...ij,...->...ij", tan_b, 1.0 / metric.norm(tan_b, base_point)
+        )
+        tan_a = gs.einsum(
+            "...ij,...->...ij", tan_a, 1.0 / metric.norm(tan_a, base_point)
+        )
+
+        transported = metric.parallel_transport(
+            tan_a, base_point, tan_b, n_steps=400, step="rk4"
+        )
+        end_point = metric.exp(tan_b, base_point)
+        result = metric.norm(transported, end_point)
+        expected = metric.norm(tan_a, base_point)
+        self.assertAllClose(result, expected)
+
+        is_tangent = space.is_tangent(transported, end_point)
+        is_horizontal = space.is_horizontal(transported, end_point)
+        self.assertTrue(gs.all(is_tangent))
+        self.assertTrue(gs.all(is_horizontal))
+
+
+class TestPreShapeMetric(TestCase, metaclass=RiemannianMetricParametrizer):
+    metric = connection = PreShapeMetric
     space = PreShapeSpace
     skip_test_exp_geodesic_ivp = True
-    skip_test_parallel_transport_ivp_is_isometry = True
-    skip_test_parallel_transport_bvp_is_isometry = True
-    skip_test_log_exp_composition = True
+    skip_test_exp_shape = True
     skip_test_exp_log_composition = True
 
     class TestDataKendallShapeMetric(RiemannianMetricTestData):
@@ -1021,128 +1112,6 @@
         n_rungs_list = [1] * 2
         scheme_list = ["pole"] * 2
 
-        def curvature_is_skew_operator_data(self):
-            base_point = smoke_space.random_point(2)
-            vec = gs.random.rand(4, 4, 3)
-            smoke_data = [
-                dict(k_landmarks=4, m_ambient=3, vec=vec, base_point=base_point)
-            ]
-            return self.generate_tests(smoke_data)
-
-        def curvature_bianchi_identity_data(self):
-            smoke_data = [
-                dict(
-                    k_landmarks=4,
-                    m_ambient=3,
-                    tangent_vec_a=tg_vec_0,
-                    tangent_vec_b=tg_vec_1,
-                    tangent_vec_cs=tg_vec_2,
-                    base_point=base_point,
-                )
-            ]
-            return self.generate_tests(smoke_data)
-
-        def kendall_sectional_curvature_data(self):
-            k_landmarks = 4
-            m_ambient = 3
-            space = smoke_space
-            n_samples = 4 * k_landmarks * m_ambient
-            base_point = space.random_point(1)
-
-            vec_a = gs.random.rand(n_samples, k_landmarks, m_ambient)
-            tg_vec_a = space.to_tangent(space.center(vec_a), base_point)
-
-            vec_b = gs.random.rand(n_samples, k_landmarks, m_ambient)
-            tg_vec_b = space.to_tangent(space.center(vec_b), base_point)
-
-            smoke_data = [
-                dict(
-                    k_landmarks=4,
-                    m_ambient=3,
-                    tangent_vec_a=tg_vec_a,
-                    tangent_vec_b=tg_vec_b,
-                    base_point=base_point,
-                )
-            ]
-            return self.generate_tests(smoke_data)
-
-        def kendall_curvature_derivative_bianchi_identity_data(self):
-            smoke_data = [
-                dict(
-                    k_landmarks=4,
-                    m_ambient=3,
-                    hor_x=hor_x,
-                    hor_y=hor_y,
-                    hor_z=hor_z,
-                    hor_h=hor_h,
-                    base_point=base_point,
-                )
-            ]
-            return self.generate_tests(smoke_data)
-
-        def curvature_derivative_is_skew_operator_data(self):
-            smoke_data = [
-                dict(
-                    k_landmarks=4,
-                    m_ambient=3,
-                    hor_x=hor_x,
-                    hor_y=hor_y,
-                    hor_z=hor_z,
-                    base_point=base_point,
-                )
-            ]
-            return self.generate_tests(smoke_data)
-
-        def directional_curvature_derivative_data(self):
-            smoke_data = [
-                dict(
-                    k_landmarks=4,
-                    m_ambient=3,
-                    hor_x=hor_x,
-                    hor_y=hor_y,
-                    base_point=base_point,
-                )
-            ]
-            return self.generate_tests(smoke_data)
-
-        def directional_curvature_derivative_is_quadratic_data(self):
-            coef_x = -2.5
-            coef_y = 1.5
-            smoke_data = [
-                dict(
-                    k_landmarks=4,
-                    m_ambient=3,
-                    coef_x=coef_x,
-                    coef_y=coef_y,
-                    hor_x=hor_x,
-                    hor_y=hor_y,
-                    base_point=base_point,
-                )
-            ]
-            return self.generate_tests(smoke_data)
-
-        def parallel_transport_data(self):
-            k_landmarks = 4
-            m_ambient = 3
-            n_samples = 10
-            space = PreShapeSpace(4, 3)
-            base_point = space.projection(gs.eye(4)[:, :3])
-            vec_a = gs.random.rand(n_samples, k_landmarks, m_ambient)
-            tangent_vec_a = space.to_tangent(space.center(vec_a), base_point)
-
-            vec_b = gs.random.rand(n_samples, k_landmarks, m_ambient)
-            tangent_vec_b = space.to_tangent(space.center(vec_b), base_point)
-            smoke_data = [
-                dict(
-                    k_landmarks=k_landmarks,
-                    m_ambient=m_ambient,
-                    tangent_vec_a=tangent_vec_a,
-                    tangent_vec_b=tangent_vec_b,
-                    base_point=base_point,
-                )
-            ]
-            return self.generate_tests(smoke_data)
-
         def exp_shape_data(self):
             return self._exp_shape_data(
                 self.metric_args_list,
@@ -1207,7 +1176,7 @@
                 self.space_list,
                 self.n_samples_list,
                 rtol=gs.rtol * 100,
-                atol=gs.atol * 10000,
+                atol=1e-4,
             )
 
         def exp_log_composition_data(self):
@@ -1217,7 +1186,7 @@
                 self.shape_list,
                 self.n_samples_list,
                 rtol=gs.rtol * 100,
-                atol=gs.atol * 10000,
+                atol=1e-2,
             )
 
         def exp_ladder_parallel_transport_data(self):
@@ -1262,353 +1231,4 @@
                 atol=gs.atol * 1000,
             )
 
-    testing_data = TestDataKendallShapeMetric()
-
-    def test_curvature_is_skew_operator(self, k_landmarks, m_ambient, vec, base_point):
-        metric = self.metric(k_landmarks, m_ambient)
-        space = self.space(k_landmarks, m_ambient)
-        tangent_vec_a = space.to_tangent(vec[:2], base_point)
-        tangent_vec_b = space.to_tangent(vec[2:], base_point)
-
-        result = metric.curvature(
-            tangent_vec_a, tangent_vec_a, tangent_vec_b, base_point
-        )
-        expected = gs.zeros_like(result)
-        self.assertAllClose(result, expected)
-
-    def test_curvature_bianchi_identity(
-        self,
-        k_landmarks,
-        m_ambient,
-        tangent_vec_a,
-        tangent_vec_b,
-        tangent_vec_c,
-        base_point,
-    ):
-        """First Bianchi identity on curvature in pre-shape space.
-
-        :math:`R(X,Y)Z + R(Y,Z)X + R(Z,X)Y = 0`.
-        """
-        metric = self.metric(k_landmarks, m_ambient)
-        curvature_1 = metric.curvature(
-            tangent_vec_a, tangent_vec_b, tangent_vec_c, base_point
-        )
-        curvature_2 = metric.curvature(
-            tangent_vec_b, tangent_vec_c, tangent_vec_a, base_point
-        )
-        curvature_3 = metric.curvature(
-            tangent_vec_c, tangent_vec_a, tangent_vec_b, base_point
-        )
-
-        result = curvature_1 + curvature_2 + curvature_3
-        expected = gs.zeros_like(result)
-        self.assertAllClose(result, expected)
-
-    def test_kendall_sectional_curvature(
-        self, k_landmarks, m_ambient, tangent_vec_a, tangent_vec_b, base_point
-    ):
-        """Sectional curvature of Kendall shape space is larger than 1.
-
-        The sectional curvature always increase by taking the quotient in a
-        Riemannian submersion. Thus, it should larger in kendall shape space
-        thane the sectional curvature of the pre-shape space which is 1 as it
-        a hypersphere.
-        The sectional curvature is computed here with the generic
-        directional_curvature and sectional curvature methods.
-        """
-        space = self.space(k_landmarks, m_ambient)
-        metric = self.metric(k_landmarks, m_ambient)
-        hor_a = space.horizontal_projection(tangent_vec_a, base_point)
-        hor_b = space.horizontal_projection(tangent_vec_b, base_point)
-
-        tidal_force = metric.directional_curvature(hor_a, hor_b, base_point)
-
-        numerator = metric.inner_product(tidal_force, hor_a, base_point)
-        denominator = (
-            metric.inner_product(hor_a, hor_a, base_point)
-            * metric.inner_product(hor_b, hor_b, base_point)
-            - metric.inner_product(hor_a, hor_b, base_point) ** 2
-        )
-        condition = ~gs.isclose(denominator, 0.0)
-        kappa = numerator[condition] / denominator[condition]
-        kappa_direct = metric.sectional_curvature(hor_a, hor_b, base_point)[condition]
-        self.assertAllClose(kappa, kappa_direct)
-        result = kappa > 1.0 - 1e-12
-        self.assertTrue(gs.all(result))
-
->>>>>>> 01ff1581
-    def test_kendall_curvature_derivative_bianchi_identity(
-        self, k_landmarks, m_ambient, hor_x, hor_y, hor_z, hor_h, base_point
-    ):
-        r"""2nd Bianchi identity on curvature derivative in kendall space.
-
-        For any 3 tangent vectors horizontally lifted from kendall shape
-        space to Kendall pre-shape space, :math:`(\nabla_X R)(Y, Z)
-        + (\nabla_Y R)(Z,X) + (\nabla_Z R)(X, Y) = 0`.
-        """
-        metric = self.metric(k_landmarks, m_ambient)
-        term_x = metric.curvature_derivative(hor_x, hor_y, hor_z, hor_h, base_point)
-        term_y = metric.curvature_derivative(hor_y, hor_z, hor_x, hor_h, base_point)
-        term_z = metric.curvature_derivative(hor_z, hor_x, hor_y, hor_h, base_point)
-
-        result = term_x + term_y + term_z
-        self.assertAllClose(result, gs.zeros_like(result), atol=gs.atol * 10)
-
-    def test_curvature_derivative_is_skew_operator(
-        self, k_landmarks, m_ambient, hor_x, hor_y, hor_z, base_point
-    ):
-        r"""Derivative of a skew operator is skew.
-
-        For any 3 tangent vectors horizontally lifted from kendall shape space
-        to Kendall pre-shape space, :math:`(\nabla_X R)(Y,Y)Z = 0`.
-        """
-        metric = self.metric(k_landmarks, m_ambient)
-        result = metric.curvature_derivative(hor_x, hor_y, hor_y, hor_z, base_point)
-<<<<<<< HEAD
-        self.assertAllClose(result, gs.zeros_like(result), atol=gs.atol * 10)
-=======
-        self.assertAllClose(result, gs.zeros_like(result))
->>>>>>> 01ff1581
-
-    def test_directional_curvature_derivative(
-        self, k_landmarks, m_ambient, hor_x, hor_y, base_point
-    ):
-        """Test equality of directional curvature derivative implementations.
-
-        General formula based on curvature derivative, optimized method of
-        KendallShapeMetric class, method from the QuotientMetric class and
-        method from the Connection class have to give identical results.
-        """
-        metric = self.metric(k_landmarks, m_ambient)
-
-        # General formula based on curvature derivative
-        expected = metric.curvature_derivative(hor_x, hor_y, hor_x, hor_y, base_point)
-
-        # Optimized method of KendallShapeMetric class
-        result_kendall_shape_metric = metric.directional_curvature_derivative(
-            hor_x, hor_y, base_point
-        )
-        self.assertAllClose(result_kendall_shape_metric, expected, atol=gs.atol * 10)
-
-        # Method from the QuotientMetric class
-        result_quotient_metric = super(
-            KendallShapeMetric, metric
-        ).directional_curvature_derivative(hor_x, hor_y, base_point)
-<<<<<<< HEAD
-        self.assertAllClose(result_quotient_metric, expected, atol=gs.atol * 10)
-=======
-        self.assertAllClose(result_quotient_metric, expected)
->>>>>>> 01ff1581
-
-        # Method from the Connection class
-
-        result_connection = super(
-            QuotientMetric, metric
-        ).directional_curvature_derivative(hor_x, hor_y, base_point)
-<<<<<<< HEAD
-        self.assertAllClose(result_connection, expected, atol=gs.atol * 10)
-=======
-        self.assertAllClose(result_connection, expected)
->>>>>>> 01ff1581
-
-    def test_directional_curvature_derivative_is_quadratic(
-        self, k_landmarks, m_ambient, coef_x, coef_y, hor_x, hor_y, base_point
-    ):
-        """Directional curvature derivative is quadratic in both variables."""
-        metric = self.metric(k_landmarks, m_ambient)
-        coef_x = -2.5
-        coef_y = 1.5
-        result = metric.directional_curvature_derivative(
-            coef_x * hor_x, coef_y * hor_y, base_point
-        )
-        expected = (
-            coef_x**2
-            * coef_y**2
-            * metric.directional_curvature_derivative(hor_x, hor_y, base_point)
-        )
-        self.assertAllClose(result, expected, atol=gs.atol * 1000)
-
-    @np_autograd_and_torch_only
-    def test_parallel_transport(
-        self, k_landmarks, m_ambient, tangent_vec_a, tangent_vec_b, base_point
-    ):
-        space = self.space(k_landmarks, m_ambient)
-        metric = self.metric(k_landmarks, m_ambient)
-        tan_a = space.horizontal_projection(tangent_vec_a, base_point)
-        tan_b = space.horizontal_projection(tangent_vec_b, base_point)
-
-        # orthonormalize and move to base_point
-        tan_a -= gs.einsum(
-            "...,...ij->...ij",
-            metric.inner_product(tan_a, tan_b, base_point)
-            / metric.squared_norm(tan_b, base_point),
-            tan_b,
-        )
-        tan_b = gs.einsum(
-            "...ij,...->...ij", tan_b, 1.0 / metric.norm(tan_b, base_point)
-        )
-        tan_a = gs.einsum(
-            "...ij,...->...ij", tan_a, 1.0 / metric.norm(tan_a, base_point)
-        )
-
-        transported = metric.parallel_transport(
-            tan_a, base_point, tan_b, n_steps=400, step="rk4"
-        )
-        end_point = metric.exp(tan_b, base_point)
-        result = metric.norm(transported, end_point)
-        expected = metric.norm(tan_a, base_point)
-<<<<<<< HEAD
-        self.assertAllClose(result, expected, atol=gs.atol * 10)
-=======
-        self.assertAllClose(result, expected)
->>>>>>> 01ff1581
-
-        is_tangent = space.is_tangent(transported, end_point)
-        is_horizontal = space.is_horizontal(transported, end_point)
-        self.assertTrue(gs.all(is_tangent))
-        self.assertTrue(gs.all(is_horizontal))
-
-
-class TestPreShapeMetric(TestCase, metaclass=RiemannianMetricParametrizer):
-    metric = connection = PreShapeMetric
-    space = PreShapeSpace
-    skip_test_exp_geodesic_ivp = True
-    skip_test_exp_shape = True
-    skip_test_exp_log_composition = True
-
-    class TestDataKendallShapeMetric(RiemannianMetricTestData):
-        k_landmarks_list = random.sample(range(3, 6), 2)
-        m_ambient_list = [random.sample(range(2, n), 1)[0] for n in k_landmarks_list]
-        metric_args_list = list(zip(k_landmarks_list, m_ambient_list))
-
-        shape_list = metric_args_list
-        space_list = [PreShapeSpace(k, m) for k, m in metric_args_list]
-        n_points_list = random.sample(range(1, 7), 2)
-        n_samples_list = random.sample(range(1, 7), 2)
-        n_points_a_list = random.sample(range(1, 7), 2)
-        n_points_b_list = [1]
-        batch_size_list = random.sample(range(2, 7), 2)
-        alpha_list = [1] * 2
-        n_rungs_list = [1] * 2
-        scheme_list = ["pole"] * 2
-
-        def exp_shape_data(self):
-            return self._exp_shape_data(
-                self.metric_args_list,
-                self.space_list,
-                self.shape_list,
-                self.batch_size_list,
-            )
-
-        def log_shape_data(self):
-            return self._log_shape_data(
-                self.metric_args_list,
-                self.space_list,
-                self.batch_size_list,
-            )
-
-        def squared_dist_is_symmetric_data(self):
-            return self._squared_dist_is_symmetric_data(
-                self.metric_args_list,
-                self.space_list,
-                self.n_points_a_list,
-                self.n_points_b_list,
-                atol=gs.atol * 1000,
-            )
-
-        def exp_belongs_data(self):
-            return self._exp_belongs_data(
-                self.metric_args_list,
-                self.space_list,
-                self.shape_list,
-                self.n_samples_list,
-                belongs_atol=gs.atol * 1000,
-            )
-
-        def log_is_tangent_data(self):
-            return self._log_is_tangent_data(
-                self.metric_args_list,
-                self.space_list,
-                self.n_samples_list,
-                is_tangent_atol=gs.atol * 1000,
-            )
-
-        def geodesic_ivp_belongs_data(self):
-            return self._geodesic_ivp_belongs_data(
-                self.metric_args_list,
-                self.space_list,
-                self.shape_list,
-                self.n_points_list,
-                belongs_atol=gs.atol * 1000,
-            )
-
-        def geodesic_bvp_belongs_data(self):
-            return self._geodesic_bvp_belongs_data(
-                self.metric_args_list,
-                self.space_list,
-                self.n_points_list,
-                belongs_atol=gs.atol * 1000,
-            )
-
-        def log_exp_composition_data(self):
-            return self._log_exp_composition_data(
-                self.metric_args_list,
-                self.space_list,
-                self.n_samples_list,
-                rtol=gs.rtol * 100,
-                atol=1e-4,
-            )
-
-        def exp_log_composition_data(self):
-            return self._exp_log_composition_data(
-                self.metric_args_list,
-                self.space_list,
-                self.shape_list,
-                self.n_samples_list,
-                rtol=gs.rtol * 100,
-                atol=1e-2,
-            )
-
-        def exp_ladder_parallel_transport_data(self):
-            return self._exp_ladder_parallel_transport_data(
-                self.metric_args_list,
-                self.space_list,
-                self.shape_list,
-                self.n_samples_list,
-                self.n_rungs_list,
-                self.alpha_list,
-                self.scheme_list,
-            )
-
-        def exp_geodesic_ivp_data(self):
-            return self._exp_geodesic_ivp_data(
-                self.metric_args_list,
-                self.space_list,
-                self.shape_list,
-                self.n_samples_list,
-                self.n_points_list,
-                rtol=gs.rtol * 10000,
-                atol=gs.atol * 10000,
-            )
-
-        def parallel_transport_ivp_is_isometry_data(self):
-            return self._parallel_transport_ivp_is_isometry_data(
-                self.metric_args_list,
-                self.space_list,
-                self.shape_list,
-                self.n_samples_list,
-                is_tangent_atol=gs.atol * 1000,
-                atol=gs.atol * 1000,
-            )
-
-        def parallel_transport_bvp_is_isometry_data(self):
-            return self._parallel_transport_bvp_is_isometry_data(
-                self.metric_args_list,
-                self.space_list,
-                self.shape_list,
-                self.n_samples_list,
-                is_tangent_atol=gs.atol * 1000,
-                atol=gs.atol * 1000,
-            )
-
     testing_data = TestDataKendallShapeMetric()