"""Unit tests for backends.

The functions are tested in order to match numpy's results and API.
In exceptional cases, numpy's results or API may not be followed.
"""

import warnings

import numpy as _np
import pytest
import scipy.linalg
import torch

import geomstats.backend as gs
import geomstats.tests
from geomstats.geometry.spd_matrices import SPDMatrices
from geomstats.geometry.special_orthogonal import SpecialOrthogonal


class TestBackends(geomstats.tests.TestCase):
    def setup_method(self):
        warnings.simplefilter("ignore", category=ImportWarning)

        self.so3_group = SpecialOrthogonal(n=3)
        self.n_samples = 2

    def test_array(self):
        gs_mat = gs.array(1.5)
        np_mat = _np.array(1.5)
        self.assertAllCloseToNp(gs_mat, np_mat)

        gs_mat = gs.array([gs.ones(3), gs.ones(3)])
        np_mat = _np.array([_np.ones(3), _np.ones(3)])
        self.assertAllCloseToNp(gs_mat, np_mat)

        gs_mat = gs.array([gs.ones(3), gs.ones(3)], dtype=gs.float64)
        np_mat = _np.array([_np.ones(3), _np.ones(3)], dtype=_np.float64)
        self.assertTrue(gs_mat.dtype == gs.float64)
        self.assertAllCloseToNp(gs_mat, np_mat)

        gs_mat = gs.array([[gs.ones(3)], [gs.ones(3)]], dtype=gs.uint8)
        np_mat = _np.array([[_np.ones(3)], [_np.ones(3)]], dtype=_np.uint8)
        self.assertTrue(gs_mat.dtype == gs.uint8)
        self.assertAllCloseToNp(gs_mat, np_mat)

        gs_mat = gs.array([gs.ones(3), [0, 0, 0]], dtype=gs.int32)
        np_mat = _np.array([_np.ones(3), [0, 0, 0]], dtype=_np.int32)
        self.assertTrue(gs_mat.dtype == gs.int32)
        self.assertAllCloseToNp(gs_mat, np_mat)

    def test_matmul(self):
        mat_a = [[2.0, 0.0, 0.0], [0.0, 3.0, 0.0], [7.0, 0.0, 4.0]]
        mat_b = [[1.0, 0.0, 2.0], [0.0, 3.0, 0.0], [0.0, 0.0, 1.0]]
        gs_mat_a = gs.array(mat_a)
        gs_mat_b = gs.array(mat_b)
        np_mat_a = _np.array(mat_a)
        np_mat_b = _np.array(mat_b)

        gs_result = gs.matmul(gs_mat_a, gs_mat_b)
        np_result = _np.matmul(np_mat_a, np_mat_b)

        self.assertAllCloseToNp(gs_result, np_result)

    @geomstats.tests.np_autograd_and_tf_only
    def test_matmul_vectorization(self):
        mat_a = [[2.0, 0.0, 0.0], [0.0, 3.0, 0.0], [7.0, 0.0, 4.0]]
        mat_b = [[1.0, 0.0, 2.0], [0.0, 3.0, 0.0], [0.0, 0.0, 1.0]]
        mat_c = [[1.0, 4.0, 2.0], [4.0, 3.0, 4.0], [0.0, 0.0, 4.0]]
        gs_mat_a = gs.array(mat_a)
        gs_mat_b = gs.array(mat_b)
        gs_mat_c = gs.array(mat_c)
        np_mat_a = _np.array(mat_a)
        np_mat_b = _np.array(mat_b)
        np_mat_c = _np.array(mat_c)

        gs_result = gs.matmul(gs_mat_a, [gs_mat_b, gs_mat_c])
        np_result = _np.matmul(np_mat_a, [np_mat_b, np_mat_c])

        self.assertAllCloseToNp(gs_result, np_result)

    def test_logm(self):
        point = gs.array([[2.0, 0.0, 0.0], [0.0, 3.0, 0.0], [0.0, 0.0, 4.0]])
        result = gs.linalg.logm(point)
        expected = gs.array(
            [[0.693147180, 0.0, 0.0], [0.0, 1.098612288, 0.0], [0.0, 0.0, 1.38629436]]
        )
        self.assertAllClose(result, expected)

        np_point = _np.array([[2.0, 0.0, 0.0], [0.0, 3.0, 0.0], [0.0, 0.0, 4.0]])
        scipy_result = scipy.linalg.logm(np_point)
        self.assertAllCloseToNp(result, scipy_result)

    def test_expm_and_logm(self):
        point = gs.array([[2.0, 0.0, 0.0], [0.0, 3.0, 0.0], [0.0, 0.0, 4.0]])
        result = gs.linalg.expm(gs.linalg.logm(point))
        expected = point
        self.assertAllClose(result, expected)

        np_point = _np.array([[2.0, 0.0, 0.0], [0.0, 3.0, 0.0], [0.0, 0.0, 4.0]])
        scipy_result = scipy.linalg.expm(scipy.linalg.logm(np_point))
        self.assertAllCloseToNp(result, scipy_result)

    @geomstats.tests.np_and_autograd_only
    def test_expm_vectorization(self):
        # Note: scipy.linalg.expm is not vectorized
        point = gs.array(
            [
                [[2.0, 0.0, 0.0], [0.0, 3.0, 0.0], [0.0, 0.0, 4.0]],
                [[1.0, 0.0, 0.0], [0.0, 5.0, 0.0], [0.0, 0.0, 6.0]],
            ]
        )

        expected = gs.array(
            [
                [
                    [7.38905609, 0.0, 0.0],
                    [0.0, 20.0855369, 0.0],
                    [0.0, 0.0, 54.5981500],
                ],
                [
                    [2.718281828, 0.0, 0.0],
                    [0.0, 148.413159, 0.0],
                    [0.0, 0.0, 403.42879349],
                ],
            ]
        )

        result = gs.linalg.expm(point)

        self.assertAllClose(result, expected)

    def test_logm_vectorization_diagonal(self):
        # Note: scipy.linalg.expm is not vectorized
        point = gs.array(
            [
                [[2.0, 0.0, 0.0], [0.0, 3.0, 0.0], [0.0, 0.0, 4.0]],
                [[1.0, 0.0, 0.0], [0.0, 5.0, 0.0], [0.0, 0.0, 6.0]],
            ]
        )

        expected = gs.array(
            [
                [
                    [0.693147180, 0.0, 0.0],
                    [0.0, 1.09861228866, 0.0],
                    [0.0, 0.0, 1.38629436],
                ],
                [[0.0, 0.0, 0.0], [0.0, 1.609437912, 0.0], [0.0, 0.0, 1.79175946]],
            ]
        )

        result = gs.linalg.logm(point)

        self.assertAllClose(result, expected)

    def test_expm_and_logm_vectorization_random_rotation(self):
        point = self.so3_group.random_uniform(self.n_samples)

        result = gs.linalg.expm(gs.linalg.logm(point))
        expected = point

        self.assertAllClose(result, expected)

    def test_expm_and_logm_vectorization(self):
        point = gs.array(
            [
                [[2.0, 0.0, 0.0], [0.0, 3.0, 0.0], [0.0, 0.0, 4.0]],
                [[1.0, 0.0, 0.0], [0.0, 5.0, 0.0], [0.0, 0.0, 6.0]],
            ]
        )
        result = gs.linalg.expm(gs.linalg.logm(point))
        expected = point

        self.assertAllClose(result, expected)

    @geomstats.tests.tf_only
    def test_vstack(self):
        import tensorflow as tf

        tensor_1 = tf.convert_to_tensor([1.0, 2.0, 3.0])
        tensor_2 = tf.convert_to_tensor([7.0, 8.0, 9.0])

        result = gs.vstack([tensor_1, tensor_2])
        expected = tf.convert_to_tensor([[1.0, 2.0, 3.0], [7.0, 8.0, 9.0]])
        self.assertAllClose(result, expected)

        tensor_1 = tf.convert_to_tensor([[1.0, 2.0, 3.0], [4.0, 5.0, 6.0]])
        tensor_2 = tf.convert_to_tensor([7.0, 8.0, 9.0])

        result = gs.vstack([tensor_1, tensor_2])
        expected = tf.convert_to_tensor(
            [[1.0, 2.0, 3.0], [4.0, 5.0, 6.0], [7.0, 8.0, 9.0]]
        )
        self.assertAllClose(result, expected)

    def test_cumprod(self):
        result = gs.cumprod(gs.arange(1, 10))
        expected = gs.array(([1, 2, 6, 24, 120, 720, 5040, 40320, 362880]))
        self.assertAllClose(result, expected)

        result = gs.reshape(gs.arange(1, 11), (2, 5))
        result = gs.cumprod(result, axis=1)
        expected = gs.array(([[1, 2, 6, 24, 120], [6, 42, 336, 3024, 30240]]))
        self.assertAllClose(result, expected)

    @geomstats.tests.torch_only
    def test_cumsum(self):
        result = gs.cumsum(gs.arange(10))
        expected = gs.array(([0, 1, 3, 6, 10, 15, 21, 28, 36, 45]))
        self.assertAllClose(result, expected)

        result = gs.cumsum(gs.arange(10).reshape(2, 5), axis=1)
        expected = gs.array(([[0, 1, 3, 6, 10], [5, 11, 18, 26, 35]]))
        self.assertAllClose(result, expected)

    def test_array_from_sparse(self):
        expected = gs.array([[0, 1, 0], [0, 0, 2]])
        result = gs.array_from_sparse([(0, 1), (1, 2)], [1, 2], (2, 3))
        self.assertAllClose(result, expected)

    def test_einsum(self):
        np_array_1 = _np.array([[1, 4]])
        np_array_2 = _np.array([[2, 3]])
        array_1 = gs.array([[1, 4]])
        array_2 = gs.array([[2, 3]])

        np_result = _np.einsum("...i,...i->...", np_array_1, np_array_2)
        gs_result = gs.einsum("...i,...i->...", array_1, array_2)

        self.assertAllCloseToNp(gs_result, np_result)

        np_array_1 = _np.array([[1, 4], [-1, 5]])
        np_array_2 = _np.array([[2, 3]])
        array_1 = gs.array([[1, 4], [-1, 5]])
        array_2 = gs.array([[2, 3]])

        np_result = _np.einsum("...i,...i->...", np_array_1, np_array_2)
        gs_result = gs.einsum("...i,...i->...", array_1, array_2)

        self.assertAllCloseToNp(gs_result, np_result)

        np_array_1 = _np.array([[1, 4]])
        np_array_2 = _np.array([[2, 3], [5, 6]])
        array_1 = gs.array([[1, 4]])
        array_2 = gs.array([[2, 3], [5, 6]])

        np_result = _np.einsum("...i,...i->...", np_array_1, np_array_2)
        gs_result = gs.einsum("...i,...i->...", array_1, array_2)

        self.assertAllCloseToNp(gs_result, np_result)

        np_array_1 = _np.array([5])
        np_array_2 = _np.array([[1, 2, 3]])
        array_1 = gs.array([5])
        array_2 = gs.array([[1, 2, 3]])

        np_result = _np.einsum("...,...i->...i", np_array_1, np_array_2)
        gs_result = gs.einsum("...,...i->...i", array_1, array_2)
        self.assertAllCloseToNp(gs_result, np_result)

        np_array_1 = _np.array(5)
        np_array_2 = _np.array([[1, 2, 3]])
        array_1 = gs.array(5)
        array_2 = gs.array([[1, 2, 3]])

        np_result = _np.einsum("...,...i->...i", np_array_1, np_array_2)
        gs_result = gs.einsum("...,...i->...i", array_1, array_2)
        self.assertAllCloseToNp(gs_result, np_result)

        np_array_1 = _np.array([5])
        np_array_2 = _np.array([1, 2, 3])
        array_1 = gs.array([5])
        array_2 = gs.array([1, 2, 3])

        np_result = _np.einsum("...,...i->...i", np_array_1, np_array_2)
        gs_result = gs.einsum("...,...i->...i", array_1, array_2)
        self.assertAllCloseToNp(gs_result, np_result)

        np_array_1 = _np.array(5)
        np_array_2 = _np.array([1, 2, 3])
        array_1 = gs.array(5)
        array_2 = gs.array([1, 2, 3])

        np_result = _np.einsum("...,...i->...i", np_array_1, np_array_2)
        gs_result = gs.einsum("...,...i->...i", array_1, array_2)
        self.assertAllCloseToNp(gs_result, np_result)

    def test_einsum_dtypes(self):
        np_array_1 = _np.array([[1, 4]])
        np_array_2 = _np.array([[2.0, 3.0]])
        array_1 = gs.array([[1, 4]])
        array_2 = gs.array([[2.0, 3.0]])

        np_result = _np.einsum("...i,...i->...", np_array_1, np_array_2)
        gs_result = gs.einsum("...i,...i->...", array_1, array_2)

        self.assertAllCloseToNp(gs_result, np_result)

        np_array_1 = _np.array([[1.0, 4.0], [-1.0, 5.0]])
        np_array_2 = _np.array([[2, 3]])
        array_1 = gs.array([[1.0, 4.0], [-1.0, 5.0]])
        array_2 = gs.array([[2, 3]])

        np_result = _np.einsum("...i,...i->...", np_array_1, np_array_2)
        gs_result = gs.einsum("...i,...i->...", array_1, array_2)

        self.assertAllCloseToNp(gs_result, np_result)

    def test_assignment_with_matrices(self):
        np_array = _np.zeros((2, 3, 3))
        gs_array = gs.zeros((2, 3, 3))

        np_array[:, 0, 1] = 44.0

        gs_array = gs.assignment(gs_array, 44.0, (0, 1), axis=0)

        self.assertAllCloseToNp(gs_array, np_array)

        n_samples = 3
        theta = _np.random.rand(5)
        phi = _np.random.rand(5)
        np_array = _np.zeros((n_samples, 5, 4))
        gs_array = gs.array(np_array)
        np_array[0, :, 0] = gs.cos(theta) * gs.cos(phi)
        np_array[0, :, 1] = -gs.sin(theta) * gs.sin(phi)
        gs_array = gs.assignment(gs_array, gs.cos(theta) * gs.cos(phi), (0, 0), axis=1)
        gs_array = gs.assignment(gs_array, -gs.sin(theta) * gs.sin(phi), (0, 1), axis=1)

        self.assertAllCloseToNp(gs_array, np_array)

    def test_assignment_with_booleans_single_index(self):
        np_array = _np.array([[2.0, 5.0]])
        gs_array = gs.array([[2.0, 5.0]])
        np_mask = _np.array([True])
        gs_mask = gs.array([True])

        np_array[np_mask] = _np.zeros_like(np_array[np_mask])
        np_array[~np_mask] = 4 * _np.ones_like(np_array[~np_mask])
        np_result = np_array

        values_mask = gs.zeros_like(gs_array[gs_mask])
        gs_result = gs.assignment(gs_array, values_mask, gs_mask)
        gs_result = gs.assignment(
            gs_result, 4 * gs.ones_like(gs_array[~gs_mask]), ~gs_mask
        )
        self.assertAllCloseToNp(gs_result, np_result)

        np_array = _np.array([[2.0, 5.0]])
        gs_array = gs.array([[2.0, 5.0]])
        np_mask = _np.array([True])
        gs_mask = gs.array([True])

        np_array[np_mask] = _np.zeros_like(np_array[np_mask])
        np_array[~np_mask] = 4 * np_array[~np_mask]
        np_result = np_array

        values_mask = gs.zeros_like(gs_array[gs_mask])
        gs_result = gs.assignment(gs_array, values_mask, gs_mask)
        gs_result = gs.assignment(gs_result, 4 * gs_array[~gs_mask], ~gs_mask)
        self.assertAllCloseToNp(gs_result, np_result)

        np_array = _np.array([[2.0, 5.0]])
        gs_array = gs.array([[2.0, 5.0]])
        np_mask = _np.array([False])
        gs_mask = gs.array([False])

        np_array[np_mask] = _np.zeros_like(np_array[np_mask])
        np_array[~np_mask] = 4 * _np.ones_like(np_array[~np_mask])
        np_result = np_array

        values_mask = gs.zeros_like(gs_array[gs_mask])
        gs_result = gs.assignment(gs_array, values_mask, gs_mask)
        gs_result = gs.assignment(
            gs_result, 4 * gs.ones_like(gs_array[~gs_mask]), ~gs_mask
        )
        self.assertAllCloseToNp(gs_result, np_result)

        np_array = _np.array([[2.0, 5.0]])
        gs_array = gs.array([[2.0, 5.0]])
        np_mask = _np.array([False])
        gs_mask = gs.array([False])

        np_array[np_mask] = _np.zeros_like(np_array[np_mask])
        np_array[~np_mask] = 4 * np_array[~np_mask]
        np_result = np_array

        values_mask = gs.zeros_like(gs_array[gs_mask])
        gs_result = gs.assignment(gs_array, values_mask, gs_mask)
        gs_result = gs.assignment(gs_result, 4 * gs_array[~gs_mask], ~gs_mask)
        self.assertAllCloseToNp(gs_result, np_result)

    def test_assignment_with_booleans_many_indices(self):
        np_array = _np.array([[22.0, 55.0], [33.0, 88.0], [77.0, 99.0]])
        gs_array = gs.array([[22.0, 55.0], [33.0, 88.0], [77.0, 99.0]])

        np_mask = _np.array([True, False, True])
        gs_mask = gs.array([True, False, True])

        np_array[np_mask] = _np.zeros_like(np_array[np_mask])
        np_array[~np_mask] = 4 * _np.ones_like(np_array[~np_mask])
        np_result = np_array

        values_mask = gs.zeros_like(gs_array[gs_mask])
        gs_result = gs.assignment(gs_array, values_mask, gs_mask)
        gs_result = gs.assignment(
            gs_result, 4 * gs.ones_like(gs_array[~gs_mask]), ~gs_mask
        )
        self.assertAllCloseToNp(gs_result, np_result)

        np_array = _np.array([[22.0, 55.0], [33.0, 88.0], [77.0, 99.0]])
        gs_array = gs.array([[22.0, 55.0], [33.0, 88.0], [77.0, 99.0]])

        np_mask = _np.array([False, True, True])
        gs_mask = gs.array([False, True, True])

        np_array[np_mask] = _np.zeros_like(np_array[np_mask])
        np_array[~np_mask] = 4 * _np.ones_like(np_array[~np_mask])
        np_result = np_array

        values_mask = gs.zeros_like(gs_array[gs_mask])
        gs_result = gs.assignment(gs_array, values_mask, gs_mask)
        gs_result = gs.assignment(
            gs_result, 4 * gs.ones_like(gs_array[~gs_mask]), ~gs_mask
        )
        self.assertAllCloseToNp(gs_result, np_result)

        np_array = _np.array([[22.0, 55.0], [33.0, 88.0], [77.0, 99.0]])
        gs_array = gs.array([[22.0, 55.0], [33.0, 88.0], [77.0, 99.0]])
        np_mask = _np.array([True, True, True])
        gs_mask = gs.array([True, True, True])

        np_array[np_mask] = _np.zeros_like(np_array[np_mask])
        np_array[~np_mask] = 4 * _np.ones_like(np_array[~np_mask])
        np_result = np_array

        values_mask = gs.zeros_like(gs_array[gs_mask])
        gs_result = gs.assignment(gs_array, values_mask, gs_mask)
        gs_result = gs.assignment(
            gs_result, 4 * gs.ones_like(gs_array[~gs_mask]), ~gs_mask
        )
        self.assertAllCloseToNp(gs_result, np_result)

        np_array = _np.array([[22.0, 55.0], [33.0, 88.0], [77.0, 99.0]])
        gs_array = gs.array([[22.0, 55.0], [33.0, 88.0], [77.0, 99.0]])
        np_mask = _np.array([True, True, True])
        gs_mask = gs.array([True, True, True])

        np_array[np_mask] = _np.zeros_like(np_array[np_mask])
        np_array[~np_mask] = 4 * np_array[~np_mask]
        np_result = np_array

        values_mask = gs.zeros_like(gs_array[gs_mask])
        gs_result = gs.assignment(gs_array, values_mask, gs_mask)
        gs_result = gs.assignment(gs_result, 4 * gs_array[~gs_mask], ~gs_mask)
        self.assertAllCloseToNp(gs_result, np_result)

        np_array = _np.array([[22.0, 55.0], [33.0, 88.0], [77.0, 99.0]])
        gs_array = gs.array([[22.0, 55.0], [33.0, 88.0], [77.0, 99.0]])
        np_mask = _np.array([False, False, False])
        gs_mask = gs.array([False, False, False])

        np_array[np_mask] = _np.zeros_like(np_array[np_mask])
        np_array[~np_mask] = 4 * np_array[~np_mask]
        np_result = np_array

        values_mask = gs.zeros_like(gs_array[gs_mask])
        gs_result = gs.assignment(gs_array, values_mask, gs_mask)
        gs_result = gs.assignment(gs_result, 4 * gs_array[~gs_mask], ~gs_mask)
        self.assertAllCloseToNp(gs_result, np_result)

        np_array = _np.array([[22.0, 55.0], [33.0, 88.0], [77.0, 99.0]])
        gs_array = gs.array([[22.0, 55.0], [33.0, 88.0], [77.0, 99.0]])
        np_mask = _np.array([[False, False], [False, True], [True, True]])
        gs_mask = gs.array([[False, False], [False, True], [True, True]])

        np_array[np_mask] = _np.zeros_like(np_array[np_mask])
        np_array[~np_mask] = 4 * np_array[~np_mask]
        np_result = np_array

        values_mask = gs.zeros_like(gs_array[gs_mask])
        gs_result = gs.assignment(gs_array, values_mask, gs_mask)
        gs_result = gs.assignment(gs_result, 4 * gs_array[~gs_mask], ~gs_mask)
        self.assertAllCloseToNp(gs_result, np_result)

    def test_assignment(self):
        gs_array_1 = gs.ones(3)
        with pytest.raises(ValueError):
            gs.assignment(gs_array_1, [0.1, 2.0, 1.0], [0, 1])

        np_array_1 = _np.ones(3)
        gs_array_1 = gs.ones_like(gs.array(np_array_1))

        np_array_1[2] = 1.5
        gs_result = gs.assignment(gs_array_1, 1.5, 2)
        self.assertAllCloseToNp(gs_result, np_array_1)

        np_array_1_list = _np.ones(3)
        gs_array_1_list = gs.ones_like(gs.array(np_array_1_list))

        indices = [1, 2]
        np_array_1_list[indices] = 1.5
        gs_result = gs.assignment(gs_array_1_list, 1.5, indices)
        self.assertAllCloseToNp(gs_result, np_array_1_list)

        np_array_2 = _np.zeros((3, 2))
        gs_array_2 = gs.zeros_like(gs.array(np_array_2))

        np_array_2[0, :] = 1
        gs_result = gs.assignment(gs_array_2, 1, 0, axis=1)
        self.assertAllCloseToNp(gs_result, np_array_2)

        np_array_3 = _np.zeros((3, 3))
        gs_array_3 = gs.zeros_like(gs.array(np_array_3))

        np_array_3[0, 1] = 1
        gs_result = gs.assignment(gs_array_3, 1, (0, 1))
        self.assertAllCloseToNp(gs_result, np_array_3)

        np_array_4 = _np.zeros((3, 3, 2))
        gs_array_4 = gs.zeros_like(gs.array(np_array_4))

        np_array_4[0, :, 1] = 1
        gs_result = gs.assignment(gs_array_4, 1, (0, 1), axis=1)
        self.assertAllCloseToNp(gs_result, np_array_4)

        gs_array_4_arr = gs.zeros_like(gs.array(np_array_4))

        gs_result = gs.assignment(gs_array_4_arr, 1, gs.array((0, 1)), axis=1)
        self.assertAllCloseToNp(gs_result, np_array_4)

        np_array_4_list = _np.zeros((3, 3, 2))
        gs_array_4_list = gs.zeros_like(gs.array(np_array_4_list))

        np_array_4_list[(0, 1), :, (1, 1)] = 1
        gs_result = gs.assignment(gs_array_4_list, 1, [(0, 1), (1, 1)], axis=1)
        self.assertAllCloseToNp(gs_result, np_array_4_list)

    def test_assignment_by_sum(self):
        gs_array_1 = gs.ones(3)
        with pytest.raises(ValueError):
            gs.assignment_by_sum(gs_array_1, [0.1, 2.0, 1.0], [0, 1])

        np_array_1 = _np.ones(3)
        gs_array_1 = gs.ones_like(gs.array(np_array_1))

        np_array_1[2] += 1.5
        gs_result = gs.assignment_by_sum(gs_array_1, 1.5, 2)
        self.assertAllCloseToNp(gs_result, np_array_1)

        gs_result_list = gs.assignment_by_sum(gs_array_1, [2.0, 1.5], [0, 2])
        np_array_1[0] += 2.0
        self.assertAllCloseToNp(gs_result_list, np_array_1)

        np_array_1_list = _np.ones(3)
        gs_array_1_list = gs.ones_like(gs.array(np_array_1_list))

        indices = [1, 2]
        np_array_1_list[indices] += 1.5
        gs_result = gs.assignment_by_sum(gs_array_1_list, 1.5, indices)
        self.assertAllCloseToNp(gs_result, np_array_1_list)

        np_array_2 = _np.zeros((3, 2))
        gs_array_2 = gs.zeros_like(gs.array(np_array_2))

        np_array_2[0, :] += 1
        gs_result = gs.assignment_by_sum(gs_array_2, 1, 0, axis=1)
        self.assertAllCloseToNp(gs_result, np_array_2)

        np_array_3 = _np.zeros((3, 3))
        gs_array_3 = gs.zeros_like(gs.array(np_array_3))

        np_array_3[0, 1] += 1
        gs_result = gs.assignment_by_sum(gs_array_3, 1, (0, 1))
        self.assertAllCloseToNp(gs_result, np_array_3)

        np_array_4 = _np.zeros((3, 3, 2))
        gs_array_4 = gs.zeros_like(gs.array(np_array_4))

        np_array_4[0, :, 1] += 1
        gs_result = gs.assignment_by_sum(gs_array_4, 1, (0, 1), axis=1)
        self.assertAllCloseToNp(gs_result, np_array_4)

        np_array_4_list = _np.zeros((3, 3, 2))
        gs_array_4_list = gs.zeros_like(gs.array(np_array_4_list))

        np_array_4_list[(0, 1), :, (1, 1)] += 1
        gs_result = gs.assignment_by_sum(gs_array_4_list, 1, [(0, 1), (1, 1)], axis=1)
        self.assertAllCloseToNp(gs_result, np_array_4_list)

        n_samples = 3
        theta = _np.array([0.1, 0.2, 0.3, 0.4, 5.5])
        phi = _np.array([0.11, 0.22, 0.33, 0.44, -0.55])
        np_array = _np.ones((n_samples, 5, 4))
        gs_array = gs.array(np_array)

        gs_array = gs.assignment_by_sum(
            gs_array, gs.cos(theta) * gs.cos(phi), (0, 0), axis=1
        )
        gs_array = gs.assignment_by_sum(
            gs_array, -gs.sin(theta) * gs.sin(phi), (0, 1), axis=1
        )

        np_array[0, :, 0] += _np.cos(theta) * _np.cos(phi)
        np_array[0, :, 1] -= _np.sin(theta) * _np.sin(phi)

        # TODO (ninamiolane): This test fails 15% of the time,
        # when gs and _np computations are in the reverse order.
        # We should investigate this.
        self.assertAllCloseToNp(gs_array, np_array)

        np_array = _np.array([[22.0, 55.0], [33.0, 88.0], [77.0, 99.0]])
        gs_array = gs.array([[22.0, 55.0], [33.0, 88.0], [77.0, 99.0]])
        np_mask = _np.array([[False, False], [False, True], [True, True]])
        gs_mask = gs.array([[False, False], [False, True], [True, True]])

        np_array[np_mask] += _np.zeros_like(np_array[np_mask])
        np_array[~np_mask] += 4 * np_array[~np_mask]
        np_result = np_array

        values_mask = gs.zeros_like(gs_array[gs_mask])
        gs_result = gs.assignment_by_sum(gs_array, values_mask, gs_mask)
        gs_result = gs.assignment_by_sum(gs_result, 4 * gs_array[~gs_mask], ~gs_mask)
        self.assertAllCloseToNp(gs_result, np_result)

    def test_any(self):
        base_list = [
            [[22.0, 55.0], [33.0, 88.0], [77.0, 99.0]],
            [[34.0, 12.0], [2.0, -3.0], [67.0, 35.0]],
        ]
        np_array = _np.array(base_list)
        gs_array = gs.array(base_list)

        np_result = _np.any(np_array > 30.0)
        gs_result = gs.any(gs_array > 30.0)
        self.assertAllCloseToNp(gs_result, np_result)

        np_result = _np.any(np_array > 30.0, axis=0)
        gs_result = gs.any(gs_array > 30.0, axis=0)
        self.assertAllCloseToNp(gs_result, np_result)

        np_result = _np.any(np_array > 30.0, axis=-2)
        gs_result = gs.any(gs_array > 30.0, axis=-2)
        self.assertAllCloseToNp(gs_result, np_result)

        np_result = _np.any(np_array > 30.0, axis=(-2, -1))
        gs_result = gs.any(gs_array > 30.0, axis=(-2, -1))
        self.assertAllCloseToNp(gs_result, np_result)

    def test_all(self):
        base_list = [
            [[22.0, 55.0], [33.0, 88.0], [77.0, 99.0]],
            [[34.0, 12.0], [2.0, -3.0], [67.0, 35.0]],
        ]
        np_array = _np.array(base_list)
        gs_array = gs.array(base_list)

        np_result = _np.all(np_array > 30.0)
        gs_result = gs.all(gs_array > 30.0)
        self.assertAllCloseToNp(gs_result, np_result)

        np_result = _np.all(np_array > 30.0, axis=0)
        gs_result = gs.all(gs_array > 30.0, axis=0)
        self.assertAllCloseToNp(gs_result, np_result)

        np_result = _np.all(np_array > 30.0, axis=-2)
        gs_result = gs.all(gs_array > 30.0, axis=-2)
        self.assertAllCloseToNp(gs_result, np_result)

        np_result = _np.all(np_array > 30.0, axis=(-2, -1))
        gs_result = gs.all(gs_array > 30.0, axis=(-2, -1))
        self.assertAllCloseToNp(gs_result, np_result)

    def test_trace(self):
        base_list = [[[22.0, 55.0], [33.0, 88.0]], [[34.0, 12.0], [67.0, 35.0]]]
        np_array = _np.array(base_list)
        gs_array = gs.array(base_list)

        np_result = _np.trace(np_array)
        gs_result = gs.trace(gs_array)
        self.assertAllCloseToNp(gs_result, np_result)

        np_result = _np.trace(np_array, axis1=1, axis2=2)
        gs_result = gs.trace(gs_array, axis1=1, axis2=2)
        self.assertAllCloseToNp(gs_result, np_result)

        np_result = _np.trace(np_array, axis1=-1, axis2=-2)
        gs_result = gs.trace(gs_array, axis1=-1, axis2=-2)
        self.assertAllCloseToNp(gs_result, np_result)

    def test_isclose(self):
        base_list = [[[22.0 + 1e-5, 22.0 + 1e-7], [22.0 + 1e-6, 88.0 + 1e-4]]]
        np_array = _np.array(base_list)
        gs_array = gs.array(base_list)

        np_result = _np.isclose(np_array, 22.0)
        gs_result = gs.isclose(gs_array, 22.0)
        self.assertAllCloseToNp(gs_result, np_result)

        np_result = _np.isclose(np_array, 22.0)
        gs_result = gs.isclose(gs_array, 22.0)
        self.assertAllCloseToNp(gs_result, np_result)

        np_result = _np.isclose(np_array, 22.0, rtol=1e-8, atol=1e-7)
        gs_result = gs.isclose(gs_array, 22.0, rtol=1e-8, atol=1e-7)
        self.assertAllCloseToNp(gs_result, np_result)

    @geomstats.tests.np_autograd_and_torch_only
    def test_where(self):
        # TODO (ninamiolane): Make tf behavior consistent with np
        # Currently, tf returns array, while np returns tuple
        base_list = [[[22.0, 55.0], [33.0, 88.0]], [[34.0, 12.0], [67.0, 35.0]]]
        np_array = _np.array(base_list)
        gs_array = gs.array(base_list)

        np_result = _np.where(np_array > 20.0, 0.0, np_array)
        gs_result = gs.where(gs_array > 20.0, 0.0, gs_array)
        self.assertAllCloseToNp(gs_result, np_result)

        np_result = _np.where(np_array > 20, np_array ** 2, 4.0)
        gs_result = gs.where(gs_array > 20, gs_array ** 2, 4.0)
        self.assertAllCloseToNp(gs_result, np_result)

        base_list = [[0, 1, 0, 1, 0, 1, 0, 1, 0, 1]]
        np_array = _np.array(base_list)
        gs_array = gs.array(base_list)
        result = gs.where(gs_array == 0)
        expected = _np.where(np_array == 0)
        self.assertAllCloseToNp(*result, *expected)

        result = gs.where(gs_array == 0, -1, gs_array)
        expected = _np.where(np_array == 0, -1, np_array)
        self.assertAllCloseToNp(result, expected)

        expected = _np.where(np_array == 1, _np.ones(10), np_array)
        result = gs.where(gs_array == 1, gs.ones(10), gs_array)
        self.assertAllCloseToNp(result, expected)

    def test_convert_to_wider_dtype(self):
        gs_list = [gs.array([1, 2]), gs.array([2.2, 3.3], dtype=gs.float32)]
        gs_result = gs.convert_to_wider_dtype(gs_list)

        result = [a.dtype == gs.float32 for a in gs_result]

        self.assertTrue(gs.all(result))

        gs_list = [gs.array([1, 2]), gs.array([2.2, 3.3], dtype=gs.float64)]
        gs_result = gs.convert_to_wider_dtype(gs_list)

        result = [a.dtype == gs.float64 for a in gs_result]

        self.assertTrue(gs.all(result))

        gs_list = [
            gs.array([11.11, 222.2], dtype=gs.float64),
            gs.array([2.2, 3.3], dtype=gs.float32),
        ]
        gs_result = gs.convert_to_wider_dtype(gs_list)

        result = [a.dtype == gs.float64 for a in gs_result]

        self.assertTrue(gs.all(result))

    def test_broadcast_arrays(self):

        array_1 = gs.array([[1, 2, 3]])
        array_2 = gs.array([[4], [5]])
        result = gs.broadcast_arrays(array_1, array_2)

        result_verdict = [
            gs.array([[1, 2, 3], [1, 2, 3]]),
            gs.array([[4, 4, 4], [5, 5, 5]]),
        ]

        self.assertAllClose(result[0], result_verdict[0])
        self.assertAllClose(result[1], result_verdict[1])

        with pytest.raises((ValueError, RuntimeError)):
            gs.broadcast_arrays(gs.array([1, 2]), gs.array([3, 4, 5]))

    def test_choice(self):
        x = gs.array([0.1, 0.2, 0.3, 0.4, 0.5])
        a = 4
        result = gs.random.choice(x, a)

        result_bool = True
        for i in result:
            if i in x:
                continue
            result_bool = False

        self.assertTrue(result_bool)
        self.assertEqual(len(result), a)

    def test_split(self):
        x = gs.array([0.1, 0.2, 0.3, 0.4])
        result = gs.split(x, 2)
        expected = _np.split(x, 2)
        for res, exp in zip(result, expected):
            self.assertAllClose(res, exp)

    @geomstats.tests.autograd_and_torch_only
    def test_expm_backward(self):
        mat = gs.array([[0, 1, 0.5], [-1, 0, 0.2], [-0.5, -0.2, 0]])
        mat = gs.cast(mat, gs.float64)

        def loss(p):
            return gs.sum((gs.linalg.expm(p) - gs.eye(3)) ** 2)

        value_and_grad = gs.autodiff.value_and_grad(loss)
        result = value_and_grad(mat)

        def loss_torch(p):
            return torch.sum((torch.matrix_exp(p) - torch.eye(3)) ** 2)

        torch_mat = torch.tensor(
            [[0, 1, 0.5], [-1, 0, 0.2], [-0.5, -0.2, 0]],
            dtype=torch.float64,
            requires_grad=True,
        )
        value = loss_torch(torch_mat)
        value.backward()
        grad = torch_mat.grad

        self.assertAllClose(result[0], value.detach())
        self.assertAllClose(result[1], grad)

    def test_svd(self):
        gs_point = gs.reshape(gs.arange(12), (4, 3))
        gs_point = gs.cast(gs_point, gs.float64)
        np_point = _np.arange(12).reshape(4, 3)
        reconstruction = gs.array(
            [[1.0, 0.0, 0.0], [0.0, 1.0, 0.0], [0.0, 0.0, 1.0], [0.0, 0.0, 0.0]]
        )
        u, s, v = _np.linalg.svd(np_point)
        u_r, s_r, v_r = gs.linalg.svd(gs_point)
        s_r_reconstructed = gs.einsum("kl,l->kl", reconstruction, s_r)
        gs_a_approx = gs.matmul(gs.matmul(u_r, s_r_reconstructed), v_r)
        s_reconstructed = _np.einsum("kl,l->kl", reconstruction, s)
        np_a_approx = _np.dot(u, _np.dot(s_reconstructed, v))
        self.assertAllClose(gs_a_approx, np_a_approx)

        full_matrices = False
        u, s, v = _np.linalg.svd(np_point, full_matrices=full_matrices)
        u_r, s_r, v_r = gs.linalg.svd(gs_point, full_matrices)
        reconstruction = gs.eye(3)
        s_r_reconstructed = gs.einsum("kl,l->kl", reconstruction, s_r)
        gs_a_approx = gs.matmul(gs.matmul(u_r, s_r_reconstructed), v_r)
        s_reconstructed = _np.einsum("kl,l->kl", reconstruction, s)
        np_a_approx = _np.dot(u, _np.dot(s_reconstructed, v))
        self.assertAllClose(gs_a_approx, np_a_approx)

        compute_uv = False
        s = _np.linalg.svd(np_point, compute_uv=compute_uv)
        s_r = gs.linalg.svd(gs_point, compute_uv=compute_uv)
        self.assertAllClose(s, s_r)

    def test_sylvester_solve(self):
        mat = gs.random.rand(4, 3)
        spd = gs.matmul(gs.transpose(mat), mat)

        mat = gs.random.rand(3, 3)
        skew = mat - gs.transpose(mat)
        solution = gs.linalg.solve_sylvester(spd, spd, skew)
        result = gs.matmul(spd, solution)
        result += gs.matmul(solution, spd)

        self.assertAllClose(result, skew)

    @geomstats.tests.np_autograd_and_torch_only
    def test_general_sylvester_solve(self):
        a = gs.array([[-3.0, -2.0, 0.0], [-1.0, -1.0, 3.0], [3.0, -5.0, -1.0]])
        b = gs.array([[1.0]])
        q = gs.array([[1.0], [2.0], [3.0]])
        sol = gs.linalg.solve_sylvester(a, b, q)
        result = gs.matmul(a, sol) + gs.matmul(sol, b)
        self.assertAllClose(result, q)

    def test_sylvester_solve_vectorization(self):
        gs.random.seed(0)
        mat = gs.random.rand(2, 4, 3)
        spd = gs.matmul(gs.transpose(mat, (0, 2, 1)), mat)

        mat = gs.random.rand(2, 3, 3)
        skew = mat - gs.transpose(mat, (0, 2, 1))
        solution = gs.linalg.solve_sylvester(spd, spd, skew)
        result = gs.matmul(spd, solution)
        result += gs.matmul(solution, spd)

        self.assertAllClose(result, skew)

    def test_eigvalsh(self):
        mat = gs.array([[2.0, 1.0], [1.0, -1.0]])
        result = gs.linalg.eigvalsh(mat, UPLO="U")
        expected = _np.linalg.eigvalsh(mat)
        self.assertAllCloseToNp(result, expected)

    def test_cholesky(self):
        mat = SPDMatrices(3).random_point(2)
        result = gs.linalg.cholesky(mat)
        expected = _np.linalg.cholesky(mat)
        self.assertAllClose(result, expected)

    def test_mat_from_diag_triu_tril(self):

        diag = gs.array([9.0, 9.0, 9.0])
        triu = gs.array([1.0, 2.0, 3.0])
        tril = -1 * triu
        mat = gs.mat_from_diag_triu_tril(diag, triu, tril)
        expected = gs.array(
            [
                [9.0, 1.0, 2.0],
                [
                    -1.0,
                    9.0,
                    3.0,
                ],
                [-2.0, -3.0, 9.0],
            ]
        )
        result = mat

        batch_diag = gs.eye(3)
        batch_triu = gs.array([[1.0, 2.0, 3.0], [4.0, 5.0, 6.0], [7.0, 8.0, 9.0]])
        batch_tril = -1 * batch_triu
        batch_mat = gs.mat_from_diag_triu_tril(batch_diag, batch_triu, batch_tril)

        batch_expected = gs.array(
            [
                [[1.0, 1.0, 2.0], [-1.0, 0.0, 3.0], [-2.0, -3.0, 0.0]],
                [[0.0, 4.0, 5.0], [-4.0, 1.0, 6.0], [-5.0, -6.0, 0.0]],
                [[0.0, 7.0, 8.0], [-7.0, 0.0, 9.0], [-8.0, -9.0, 1.0]],
            ]
        )
        batch_result = batch_mat
        self.assertAllClose(expected, result)
        self.assertAllClose(batch_expected, batch_result)

    def test_prod(self):
        vec = gs.random.rand(10)
        result = gs.prod(vec)
        expected = gs.cumprod(vec)[-1]
        self.assertAllClose(result, expected)

<<<<<<< HEAD
    def test_is_pd(self):
        pd = gs.eye(3)
        not_pd_1 = -1 * gs.eye(3)
        not_pd_2 = gs.ones((3, 3))

        pd_result = gs.linalg.is_pd(pd)
        not_pd_1_result = gs.linalg.is_pd(not_pd_1)
        not_pd_2_result = gs.linalg.is_pd(not_pd_2)

        pd_expected = gs.array(True)
        not_pd_1_expected = gs.array(False)
        not_pd_2_expected = gs.array(False)

        self.assertAllClose(pd_expected, pd_result)
        self.assertAllClose(not_pd_1_expected, not_pd_1_result)
        self.assertAllClose(not_pd_2_expected, not_pd_2_result)

    def test_is_pd_for_batch(self):
        n = 4
        n_samples = 10
        spdManifold = SPDMatrices(n)
        spd = spdManifold.random_point(n_samples)
        not_spd = -1 * spd
        mixed = gs.vstack((spd, not_spd))

        spd_expected = [True] * n_samples
        not_spd_expected = [False] * n_samples
        mixed_expected = spd_expected + not_spd_expected

        spd_result = gs.linalg.is_pd(spd)
        not_spd_result = gs.linalg.is_pd(not_spd)
        mixed_result = gs.linalg.is_pd(mixed)

        self.assertAllClose(spd_expected, spd_result)
        self.assertAllClose(not_spd_expected, not_spd_result)
        self.assertAllClose(mixed_expected, mixed_result)
=======
    def test_unique(self):
        vec = gs.array([-1, 0, 1, 1, 0, -1])
        result = gs.unique(vec)
        expected = gs.array([-1, 0, 1])
        self.assertAllClose(result, expected)
>>>>>>> f7289192
<|MERGE_RESOLUTION|>--- conflicted
+++ resolved
@@ -941,7 +941,6 @@
         expected = gs.cumprod(vec)[-1]
         self.assertAllClose(result, expected)
 
-<<<<<<< HEAD
     def test_is_pd(self):
         pd = gs.eye(3)
         not_pd_1 = -1 * gs.eye(3)
@@ -978,10 +977,9 @@
         self.assertAllClose(spd_expected, spd_result)
         self.assertAllClose(not_spd_expected, not_spd_result)
         self.assertAllClose(mixed_expected, mixed_result)
-=======
+
     def test_unique(self):
         vec = gs.array([-1, 0, 1, 1, 0, -1])
         result = gs.unique(vec)
         expected = gs.array([-1, 0, 1])
-        self.assertAllClose(result, expected)
->>>>>>> f7289192
+        self.assertAllClose(result, expected)